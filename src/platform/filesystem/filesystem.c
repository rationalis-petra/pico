#include <stdio.h>
#include <string.h>

#include "platform/machine_info.h"
#include "platform/filesystem/filesystem.h"
#include "platform/signals.h"
#include "data/string.h"

#if OS_FAMILY == WINDOWS
#include <windows.h>
#endif

struct File {
    FILE* handle; 
    Allocator gpa;
};

File *open_file(String name, FilePermissions perms, Allocator *alloc) {
    const char *mode = NULL;
    switch (perms) {
    case Read:
        mode = "rb";
        break;
    case Write:
        mode = "wb";
        break;
    case ReadWrite:
        mode = "wb+";
        break;
    case Append:
        mode = "ab";
        break;
    case ReadAppend:
        mode = "ab+";
        break;
    default:
        panic(mv_string("Bad filemode"));
    }

    // TODO (BUG): string is utf-8, but this isn't (necessarily) what
    //    the plaform supports/uses. This should be checked.
    FILE* handle = fopen((char*)name.bytes, mode);
    if (handle == NULL) return NULL;

    File* file = mem_alloc(sizeof(File), alloc);
    *file = (File) {
        .handle = handle,
        .gpa = *alloc,
    };
    return file;
}

File *open_tempfile(Allocator *alloc) {
    FILE* handle = tmpfile();
    File* file = mem_alloc(sizeof(File), alloc);
    *file = (File) {
        .handle = handle,
        .gpa = *alloc,
    };
    return file;
}

void close_file(File *file) {
    fclose(file->handle);
    mem_free(file, &file->gpa);
}

String get_tmpdir(Allocator* a) {
#if OS_FAMILY == UNIX
<<<<<<< HEAD

    const char str[] = "/tmp";
    String out = (String) {
        .memsize = sizeof(str),
        .bytes = mem_alloc(sizeof(str), a),
    };
    memcpy(out.bytes, str, sizeof(str));
    return out;

#elif OS_FAMILY == WINDOWS

    uint64_t pathlen = GetTempPath(0, NULL);
=======
    const char dir[] = "/tmp";
    String out = (String) {
        .memsize = sizeof(dir),
        .bytes = mem_alloc(sizeof(dir)),
    };
    memcpy(out.bytes, dir, sizeof(dir));
    return out;
#elif OS_FAMILY == WINDOWS
    uint64_t pathlen = GetTempPath(0, NULL);
    // TODO: check for pathlen == 0 (failure)
>>>>>>> 384137c9
    String out = (String) {
        .memsize = pathlen,
        .bytes = mem_alloc(pathlen, a),
    };
<<<<<<< HEAD
    GetTempPath(out.memsize, out.bytes);
    return out;

=======
    pathlen = GetTempPath(MAX_PATH, out.bytes);
    return out;
>>>>>>> 384137c9
#else
#error "get_tmpdir not supported for this os"
#endif
}

// return true on failure
bool read_byte(File *file, uint8_t *out) {
    return !fread(out, sizeof(char), 1, file->handle);
}

U8Array read_chunk(File *file, bool limit, uint64_t max_size, Allocator *region) {
    if (limit) {
        U8Array bytes = mk_u8_array(max_size, region);

        // TODO (BUG): update this method to return error on read failure.
        bytes.len = fread(bytes.data, sizeof(uint8_t), max_size, file->handle);
        return bytes;
    } else {
        fseek(file->handle, 0, SEEK_END);
        long fsize = ftell(file->handle);
        fseek(file->handle, 0, SEEK_SET);  /* same as rewind(f); */
        U8Array bytes = mk_u8_array(fsize, region);

        bytes.len = fread(bytes.data, sizeof(uint8_t), fsize, file->handle);
        return bytes;
    }

}

bool write_byte(File *file, uint8_t out) {
    return !fwrite(&out, sizeof(uint8_t), 1, file->handle);
}

bool write_chunk(File* file, U8Array arr) {
    return !fwrite(arr.data, sizeof(uint8_t), arr.len, file->handle);
}<|MERGE_RESOLUTION|>--- conflicted
+++ resolved
@@ -1,14 +1,9 @@
 #include <stdio.h>
-#include <string.h>
 
 #include "platform/machine_info.h"
 #include "platform/filesystem/filesystem.h"
 #include "platform/signals.h"
 #include "data/string.h"
-
-#if OS_FAMILY == WINDOWS
-#include <windows.h>
-#endif
 
 struct File {
     FILE* handle; 
@@ -65,9 +60,8 @@
     mem_free(file, &file->gpa);
 }
 
-String get_tmpdir(Allocator* a) {
+const char *get_tmpdir() {
 #if OS_FAMILY == UNIX
-<<<<<<< HEAD
 
     const char str[] = "/tmp";
     String out = (String) {
@@ -80,30 +74,13 @@
 #elif OS_FAMILY == WINDOWS
 
     uint64_t pathlen = GetTempPath(0, NULL);
-=======
-    const char dir[] = "/tmp";
-    String out = (String) {
-        .memsize = sizeof(dir),
-        .bytes = mem_alloc(sizeof(dir)),
-    };
-    memcpy(out.bytes, dir, sizeof(dir));
-    return out;
-#elif OS_FAMILY == WINDOWS
-    uint64_t pathlen = GetTempPath(0, NULL);
-    // TODO: check for pathlen == 0 (failure)
->>>>>>> 384137c9
     String out = (String) {
         .memsize = pathlen,
         .bytes = mem_alloc(pathlen, a),
     };
-<<<<<<< HEAD
     GetTempPath(out.memsize, out.bytes);
     return out;
 
-=======
-    pathlen = GetTempPath(MAX_PATH, out.bytes);
-    return out;
->>>>>>> 384137c9
 #else
 #error "get_tmpdir not supported for this os"
 #endif
