#include <inttypes.h>
#include <stdio.h>

#include "assembler/assembler.h"
#include "data/binary.h"
#include "data/array.h"

/* Personal Notes/hints
 * 
 * Instruction Format
 *
 * | Prefixes    | Opcode    | Mod R/M | SIB     | Displacement | Immediate
 * | 1 byte each | 1-3 bytes | ?1 byte | ?1 byte | 1,2,4 bytes  | 1,2,4 bytes
 * 
 *   Mod R/M                     SIB
 * 7    6 5      3 2    0     7      6 5     3 2     0
 * | Mod | Reg/Op | R/M |     | Scale | Index | Base |
 *
 * REX Prefixes
 * | Field Name | Bit Position | Definition
 * | -          | 7:4          | 0100
 * | W          | 3            | 1 = 64-bit
 * |            |              | 0 = operand size determined by CS.D
 * | R          | 2            | Extension of the ModR/M reg field
 * | X          | 1            | Etension of the SIB index field
 * | B          | 0            | Extension of any of ModR/M,SIB or Opcode Reg
 * 
 */ 

struct assembler {
    u8_array instructions;
    allocator allocator;
};

void clear_assembler(assembler* assembler) {
    assembler->instructions.len = 0;
}
                                            
assembler* mk_assembler(allocator a) {
    assembler* out = (assembler*)mem_alloc(sizeof(assembler), a);
    out->instructions = mk_u8_array(1024, a);
    out->allocator = a;
    return out;
}

u8_array get_instructions(assembler* ass) {
    return ass->instructions;
}

size_t get_pos(assembler* ass) {
    return ass->instructions.len;
}

void delete_assembler (assembler* ass) {
    sdelete_u8_array(ass->instructions, ass->allocator);
    mem_free(ass, ass->allocator);
}

document* pretty_assembler(assembler* assembler, allocator a) {
    ptr_array nodes = mk_ptr_array(4 + assembler->instructions.len, a);

    for (size_t i = 0; i < assembler->instructions.len; i++) {
        int len = snprintf(NULL, 0, "%02x", assembler->instructions.data[i]) + 1;
        char* str = (char*)mem_alloc(sizeof(char) * len, a);
        snprintf(str, len, "%02" PRIx8, assembler->instructions.data[i]);
        document* arg = mv_str_doc(mv_string(str), a);

        push_ptr(arg, &nodes, a);
    }

    return mv_sep_doc(nodes, a);
}

location reg(regname reg) {
    location out;
    out.type = Register;
    out.sz = sz_64;
    out.reg = reg;
    return out;
}

location ref(regname name) {
    location out;
    out.type = Deref;
    out.reg = name;
    out.disp_sz = 0;
    return out;
}

location rref(regname name, int8_t offset) {
    location out;
    out.type = Deref;
    out.sz = sz_64;
    out.reg = name;

    out.disp_sz = 1;
    out.disp_8 = offset;
    return out;
}

location imm8(int8_t immediate) {
    location out;
    out.type = Immediate;
    out.sz = sz_8;
    out.immediate_8 = immediate;
    return out;
}
location imm16(int16_t immediate) {
    location out;
    out.type = Immediate;
    out.sz = sz_16;
    out.immediate_16 = immediate;
    return out;
}

location imm32(int32_t immediate) {
    location out;
    out.type = Immediate;
    out.sz = sz_32;
    out.immediate_32 = immediate;
    return out;
}

location imm64(int64_t immediate) {
    location out;
    out.type = Immediate;
    out.sz = sz_64;
    out.immediate_64 = immediate;
    return out;
}

<<<<<<< HEAD

string nullary_op_name(nullary_op op) {
    switch (op) {
    case Ret:
        return mv_string("Ret");
    default: 
        return mv_string("unknown-nullary-op");
    }
}

string unary_op_name(unary_op op) {
    switch (op) {
    case Call:
        return mv_string("Call");
    case Push:
        return mv_string("Push");
    case Pop: 
        return mv_string("Pop");
    case JE:
        return mv_string("JE");
    case JNE:
        return mv_string("JNE");
    case JMP:
        return mv_string("JMP");
    case SetE:
        return mv_string("SetE");
    case SetL:
        return mv_string("SetL");
    case SetG:
        return mv_string("SetG");
    default: 
        return mv_string("unknown-unary-op");
    }
}

string binary_op_name(binary_op op) {
    switch (op) {
    case Add:
        return mv_string("Add");
    case Sub:
        return mv_string("Sub");
    case Cmp:
        return mv_string("Cmp");
    case And:
        return mv_string("And");
    case Or:
        return mv_string("Or");
    case LShift:
        return mv_string("LShift");
    case RShift:
        return mv_string("RShift");
    case Mov:
        return mv_string("Mov");
    default: 
        return mv_string("unknown-binary-op");
    }
}

//------------------------------------------------------------------------------
// Assembly utilities/implementation
//------------------------------------------------------------------------------

// Return: the ModR/M byte for a single register src/dest
uint8_t modrm_reg(regname r2) {
    return 0b11010000 | (r2 & 0b111); 
}
=======
/* Encoding relevant to binary operations:
 * • ModRm byte:  
 */
>>>>>>> a73675c0

typedef enum enc_order {
    RM,
    MR,
    MI,
    OI,
} enc_order;

typedef struct {
    bool valid;
    bool use_rex_byte;
    uint8_t init_rex_byte;
    bool use_modrm_byte;
    uint8_t num_immediate_bytes;
    enc_order order;

    bool has_opcode_ext;
} binary_table_entry;

static binary_table_entry binary_table[256];

static uint8_t binary_opcode_table[Binary_Op_Count][256][2];

uint8_t bindex(dest_t dest_ty, location_size dest_sz, dest_t src_ty, location_size src_sz) {
    return dest_ty | (dest_sz << 2) | (src_ty << 4) | (src_sz << 6) ;
};

void build_binary_table() {
    // populate the table with invalid entries
    for (size_t i = 0; i < 256; i++) {
        binary_table[i].valid = false;
    }

    // r/m64, imm8-64
    binary_table[bindex(Register, sz_64, Immediate, sz_8)] = (binary_table_entry){
        .valid = true,
        .use_rex_byte = true,
        .init_rex_byte = 0b01001000, // REX.W
        .use_modrm_byte = true,
        .num_immediate_bytes = 1,
        .order = MI,
        .has_opcode_ext = true,
    };
    binary_table[bindex(Register, sz_64, Immediate, sz_32)] = (binary_table_entry){
        .valid = true,
        .use_rex_byte = true,
        .init_rex_byte = 0b01001000, // REX.W
        .use_modrm_byte = true,
        .num_immediate_bytes = 4,
        .order = MI,
        .has_opcode_ext = true,
    };
    binary_table[bindex(Deref, sz_64, Immediate, sz_8)] = (binary_table_entry){
        .valid = true,
        .use_rex_byte = true,
        .init_rex_byte = 0b01001000, // REX.W
        .use_modrm_byte = true,
        .num_immediate_bytes = 1,
        .order = MI,
        .has_opcode_ext = true,
    };
    binary_table[bindex(Deref, sz_64, Immediate, sz_32)] = (binary_table_entry){
        .valid = true,
        .use_rex_byte = true,
        .init_rex_byte = 0b01001000, // REX.W
        .use_modrm_byte = true,
        .num_immediate_bytes = 4,
        .order = MI,
        .has_opcode_ext = true,
    };

    // r/m64, r64
    binary_table[bindex(Register, sz_64, Register, sz_64)] = (binary_table_entry){
        .valid = true,
        .use_rex_byte = true,
        .init_rex_byte = 0b01001000, // REX.W
        .use_modrm_byte = true,
        .num_immediate_bytes = 0,
        .order = MR,
        .has_opcode_ext = false,
    };
    binary_table[bindex(Deref, sz_64, Register, sz_64)] = (binary_table_entry){
        .valid = true,
        .use_rex_byte = true,
        .init_rex_byte = 0b01001000, // REX.W
        .use_modrm_byte = true,
        .num_immediate_bytes = 0,
        .order = MR,
        .has_opcode_ext = false,
    };


    // r64, r/m64
    binary_table[bindex(Register, sz_64, Register, sz_64)] = (binary_table_entry){
        .valid = true,
        .use_rex_byte = true,
        .init_rex_byte = 0b01001000, // REX.W
        .use_modrm_byte = true,
        .num_immediate_bytes = 0,
        .order = RM,
        .has_opcode_ext = false,
    };
    binary_table[bindex(Deref, sz_64, Register, sz_64)] = (binary_table_entry){
        .valid = true,
        .use_rex_byte = true,
        .init_rex_byte = 0b01001000, // REX.W
        .use_modrm_byte = true,
        .num_immediate_bytes = 0,
        .order = RM,
        .has_opcode_ext = false,
    };

    // r64, imm64
    binary_table[bindex(Register, sz_64, Immediate, sz_64)] = (binary_table_entry){
        .valid = true,
        .use_rex_byte = true,
        .init_rex_byte = 0b01001000, // REX.W
        .use_modrm_byte = false,
        .num_immediate_bytes = 8,
        .order = OI,
        .has_opcode_ext = false,
    };
}

void build_binary_opcode_table() {
    for (size_t i = 0; i < 256 * Binary_Op_Count; i++) {
        binary_opcode_table[i % Binary_Op_Count][i/Binary_Op_Count][0] = 0x90;
        binary_opcode_table[i % Binary_Op_Count][i/Binary_Op_Count][1] = 0x09;
    }

    // Add
    // r/m64, imm8 & imm64
    binary_opcode_table[Add][bindex(Register, sz_64, Immediate, sz_8)][0] = 0x83;
    binary_opcode_table[Add][bindex(Register, sz_64, Immediate, sz_8)][1] = 0x0;
    binary_opcode_table[Add][bindex(Register, sz_64, Immediate, sz_32)][0] = 0x81;
    binary_opcode_table[Add][bindex(Register, sz_64, Immediate, sz_32)][1] = 0x0;
    binary_opcode_table[Add][bindex(Deref, sz_64, Immediate, sz_8)][0] = 0x83;
    binary_opcode_table[Add][bindex(Deref, sz_64, Immediate, sz_8)][1] = 0x0;
    binary_opcode_table[Add][bindex(Deref, sz_64, Immediate, sz_32)][0] = 0x81;
    binary_opcode_table[Add][bindex(Deref, sz_64, Immediate, sz_32)][1] = 0x0;

    // r/m64, r64
    binary_opcode_table[Add][bindex(Register, sz_64, Register, sz_64)][0] = 0x01;
    binary_opcode_table[Add][bindex(Deref, sz_64, Register, sz_64)][0] = 0x01;

    // r64, r/m64
    binary_opcode_table[Add][bindex(Register, sz_64, Register, sz_64)][0] = 0x03;
    binary_opcode_table[Add][bindex(Deref, sz_64, Register, sz_64)][0] = 0x03;

    // Sub
    // r/m64, imm8 & imm64
    binary_opcode_table[Sub][bindex(Register, sz_64, Immediate, sz_8)][0] = 0x83;
    binary_opcode_table[Sub][bindex(Register, sz_64, Immediate, sz_8)][1] = 0x05;
    binary_opcode_table[Sub][bindex(Register, sz_64, Immediate, sz_32)][0] = 0x81;
    binary_opcode_table[Sub][bindex(Register, sz_64, Immediate, sz_32)][1] = 0x05;
    binary_opcode_table[Sub][bindex(Deref, sz_64, Immediate, sz_8)][0] = 0x83;
    binary_opcode_table[Sub][bindex(Deref, sz_64, Immediate, sz_8)][1] = 0x05;
    binary_opcode_table[Sub][bindex(Deref, sz_64, Immediate, sz_32)][0] = 0x81;
    binary_opcode_table[Sub][bindex(Deref, sz_64, Immediate, sz_32)][1] = 0x05;

    // r/m64, r64
    binary_opcode_table[Sub][bindex(Register, sz_64, Register, sz_64)][0] = 0x29;
    binary_opcode_table[Sub][bindex(Deref, sz_64, Register, sz_64)][0] = 0x29;

    // r64, r/m64
    binary_opcode_table[Sub][bindex(Register, sz_64, Register, sz_64)][0] = 0x2B;
    binary_opcode_table[Sub][bindex(Deref, sz_64, Register, sz_64)][0] = 0x2B;

    // Cmp
    // r/m64, imm8 & imm64
    binary_opcode_table[Cmp][bindex(Register, sz_64, Immediate, sz_8)][0] = 0x83;
    binary_opcode_table[Cmp][bindex(Register, sz_64, Immediate, sz_8)][1] = 0x07;
    binary_opcode_table[Cmp][bindex(Register, sz_64, Immediate, sz_32)][0] = 0x81;
    binary_opcode_table[Cmp][bindex(Register, sz_64, Immediate, sz_32)][1] = 0x07;
    binary_opcode_table[Cmp][bindex(Deref, sz_64, Immediate, sz_8)][0] = 0x83;
    binary_opcode_table[Cmp][bindex(Deref, sz_64, Immediate, sz_8)][1] = 0x07;
    binary_opcode_table[Cmp][bindex(Deref, sz_64, Immediate, sz_32)][0] = 0x81;
    binary_opcode_table[Cmp][bindex(Deref, sz_64, Immediate, sz_32)][1] = 0x07;

    // r/m64, r64
    binary_opcode_table[Cmp][bindex(Register, sz_64, Register, sz_64)][0] = 0x39;
    binary_opcode_table[Cmp][bindex(Deref, sz_64, Register, sz_64)][0] = 0x39;

    // r64, r/m64
    binary_opcode_table[Cmp][bindex(Register, sz_64, Register, sz_64)][0] = 0x3B;
    binary_opcode_table[Cmp][bindex(Deref, sz_64, Register, sz_64)][0] = 0x3B;

    // ------------------
    //  Logic
    // ------------------
    // And
    // r/m64, imm8 & imm64
    binary_opcode_table[And][bindex(Register, sz_64, Immediate, sz_8)][0] = 0x83;
    binary_opcode_table[And][bindex(Register, sz_64, Immediate, sz_8)][1] = 0x04;
    binary_opcode_table[And][bindex(Register, sz_64, Immediate, sz_32)][0] = 0x81;
    binary_opcode_table[And][bindex(Register, sz_64, Immediate, sz_32)][1] = 0x04;
    binary_opcode_table[And][bindex(Deref, sz_64, Immediate, sz_8)][0] = 0x83;
    binary_opcode_table[And][bindex(Deref, sz_64, Immediate, sz_8)][1] = 0x04;
    binary_opcode_table[And][bindex(Deref, sz_64, Immediate, sz_32)][0] = 0x81;
    binary_opcode_table[And][bindex(Deref, sz_64, Immediate, sz_32)][1] = 0x04;

    // r/m64, r64
    binary_opcode_table[And][bindex(Register, sz_64, Register, sz_64)][0] = 0x21;
    binary_opcode_table[And][bindex(Deref, sz_64, Register, sz_64)][0] = 0x21;

    // r64, r/m64
    binary_opcode_table[And][bindex(Register, sz_64, Register, sz_64)][0] = 0x23;
    binary_opcode_table[And][bindex(Deref, sz_64, Register, sz_64)][0] = 0x23;

    // Or
    // r/m64, imm8 & imm64
    binary_opcode_table[Or][bindex(Register, sz_64, Immediate, sz_8)][0] = 0x83;
    binary_opcode_table[Or][bindex(Register, sz_64, Immediate, sz_8)][1] = 0x01;
    binary_opcode_table[Or][bindex(Register, sz_64, Immediate, sz_32)][0] = 0x81;
    binary_opcode_table[Or][bindex(Register, sz_64, Immediate, sz_32)][1] = 0x01;
    binary_opcode_table[Or][bindex(Deref, sz_64, Immediate, sz_8)][0] = 0x83;
    binary_opcode_table[Or][bindex(Deref, sz_64, Immediate, sz_8)][1] = 0x01;
    binary_opcode_table[Or][bindex(Deref, sz_64, Immediate, sz_32)][0] = 0x81;
    binary_opcode_table[Or][bindex(Deref, sz_64, Immediate, sz_32)][1] = 0x01;

    // r/m64, r64
    binary_opcode_table[Or][bindex(Register, sz_64, Register, sz_64)][0] = 0x09;
    binary_opcode_table[Or][bindex(Deref, sz_64, Register, sz_64)][0] = 0x09;

    // r64, r/m64
    binary_opcode_table[Or][bindex(Register, sz_64, Register, sz_64)][0] = 0x0B;
    binary_opcode_table[Or][bindex(Deref, sz_64, Register, sz_64)][0] = 0x0B;

    // ------------------
    //  Bit Manipulation
    // ------------------
    // Shift Left
    // r/m64, imm8 
    binary_opcode_table[LShift][bindex(Register, sz_64, Immediate, sz_8)][0] = 0xC1;
    binary_opcode_table[LShift][bindex(Register, sz_64, Immediate, sz_8)][1] = 0x04;
    binary_opcode_table[LShift][bindex(Deref, sz_64, Immediate, sz_8)][0] = 0xC1;
    binary_opcode_table[LShift][bindex(Deref, sz_64, Immediate, sz_8)][1] = 0x04;

    // Shift Right
    // r/m64, imm8
    binary_opcode_table[RShift][bindex(Register, sz_64, Immediate, sz_8)][0] = 0xD3;
    binary_opcode_table[RShift][bindex(Register, sz_64, Immediate, sz_8)][1] = 0x05;
    binary_opcode_table[RShift][bindex(Deref, sz_64, Immediate, sz_8)][0] = 0xD3;
    binary_opcode_table[RShift][bindex(Deref, sz_64, Immediate, sz_8)][1] = 0x05;

    // ------------------
    //  Memory
    // ------------------
    //Mov,   // p 769.
    // r64, imm64
    binary_opcode_table[Mov][bindex(Register, sz_64, Immediate, sz_64)][0] = 0xB8;
    // r/m64, imm32
    binary_opcode_table[Mov][bindex(Register, sz_64, Immediate, sz_32)][0] = 0xC7;
    binary_opcode_table[Mov][bindex(Register, sz_64, Immediate, sz_32)][1] = 0x00;
    binary_opcode_table[Mov][bindex(Deref, sz_64, Immediate, sz_32)][0] = 0xC7;
    binary_opcode_table[Mov][bindex(Deref, sz_64, Immediate, sz_32)][1] = 0x00;

    // r/m64, r64
    binary_opcode_table[Mov][bindex(Register, sz_64, Register, sz_64)][0] = 0x89;
    binary_opcode_table[Mov][bindex(Deref, sz_64, Register, sz_64)][0] = 0x89;

    // r64, r/m64
    binary_opcode_table[Mov][bindex(Register, sz_64, Register, sz_64)][0] = 0x8B;
    binary_opcode_table[Mov][bindex(Deref, sz_64, Register, sz_64)][0] = 0x8B;
}

uint8_t modrm_rm(uint8_t reg_bits)  { return (reg_bits & 0b111); }
uint8_t modrm_reg(uint8_t reg_bits) { return (reg_bits & 0b111) << 3; }
uint8_t modrm_mod(uint8_t reg_bits) { return (reg_bits & 0b11) << 6; }

uint8_t sib_base(uint8_t base_bits) { return (base_bits & 0b111 ); }
uint8_t sib_index(uint8_t index_bits) { return (index_bits & 0b111) << 3; }
uint8_t sib_ss(uint8_t ss_bits) { return (ss_bits & 0b11) << 6; }

uint8_t rex_reg_ext(uint8_t bit) { return (bit & 0b1) << 2; }
uint8_t rex_rm_ext(uint8_t bit) { return (bit & 0b1); }
uint8_t rex_sb_ext(uint8_t bit) { return (bit & 0b1); }


asm_result build_binary_op(assembler* assembler, binary_op op, location dest, location src, allocator err_allocator) {
    binary_table_entry be = binary_table[bindex(dest.type, dest.sz, src.type, src.sz)];
    if (!be.valid) {
        return (asm_result) {
            .type = Err,
            .error_message = mv_string("Invalid binary table entry."),
        };
    }

    uint8_t rex_byte = be.init_rex_byte;
    uint8_t opcode_byte = 0;
    uint8_t modrm_byte = 0;

    bool use_sib_byte = false;
    uint8_t sib_byte = 0;

    uint8_t num_disp_bytes = 0;
    uint8_t disp_bytes [4];

    /* uint8_t num_imm_bytes = 0; */
    /* uint8_t imm_bytes [8]; */

    // Step1: Opcode
    opcode_byte = binary_opcode_table[op][bindex(dest.type, dest.sz, src.type, src.sz)][0];
    if (opcode_byte == 0x90) {
        return (asm_result) {
            .type = Err,
            .error_message = mv_string("Invalid binary opcode"),
        };
    }
    if (be.has_opcode_ext) {
        uint8_t ext_byte = binary_opcode_table[op][bindex(dest.type, dest.sz, src.type, src.sz)][1]; 
        modrm_byte |= modrm_reg(ext_byte);
        if (ext_byte == 0x09) {
            return (asm_result) {
                .type = Err,
                .error_message = mv_string("Invalid binary opcode extension"),
            };
        }
    }

<<<<<<< HEAD
                num_immediate_bytes = 4;
                uint8_t* bytes = (uint8_t*) &src.immediate_32;
                for (uint8_t i = 0; i < num_immediate_bytes; i++) {
                    immediate_bytes[i] = bytes[i];
                }
                break;
            }
            case Sub: {
                // TODO: opcode + rd(w)
                // TODO: + rd io
                opcode = 0x81;

                set_bit(&rex_byte, 3); // Set REX.W
                use_mod_rm_byte = true;
                mod_rm_byte = modrm_reg_imm(dest.reg);  // /0 id

                num_immediate_bytes = 4;
                uint8_t* bytes = (uint8_t*) &src.immediate_32;
                for (uint8_t i = 0; i < num_immediate_bytes; i++) {
                    immediate_bytes[i] = bytes[i];
                }
                break;
            }
            case Mov: {
                // TODO: opcode + rd(w)
                // TODO: + rd io
                opcode = 0x81;
                set_bit(&rex_byte, 3); // Set REX.W
                reg_in_opcode(dest.reg, &opcode, &rex_byte);
=======
    // Step 2: Determine Operand Encoding type
    // Store the r/m op
    if (be.use_modrm_byte) {
        location rm_loc; 
        location reg_loc;
>>>>>>> a73675c0

        if (be.order == MR || be.order == MI) {
            rm_loc = dest;
            reg_loc = src;
        }
        else if (be.order == RM) {
            rm_loc = src;
            reg_loc = dest;
        } else {
            return (asm_result) {
                .type = Err,
                .error_message = mv_string("Unrecognized binary op operand order encoding"),
            };
        }

        // Step 3: R/M encoding (most complex)
        // Store the R/M location
        switch (rm_loc.type) {
        case Register:
            // simplest : mod = 11, rm = register 
            modrm_byte |= modrm_mod(0b11);
            modrm_byte |= modrm_rm(rm_loc.reg);
            rex_byte |= rex_rm_ext((rm_loc.reg & 0b1000) >> 3); 
            break;
        case Deref:
            if (rm_loc.disp_sz == 0)  {
                modrm_byte |= modrm_mod(0b00);
            }
<<<<<<< HEAD
            default: {
                out.type = Err;
                out.error_message = string_cat(mv_string("This operand does not support 32-bit immediates: "),
                                               binary_op_name(op),
                                               err_allocator);
            }
=======
            else if (rm_loc.disp_sz == 1)  {
                modrm_byte |= modrm_mod(0b01);
                num_disp_bytes = 1;
                disp_bytes[0] = rm_loc.disp_bytes[0];

            } else if (rm_loc.disp_sz == 4 ){
                modrm_byte |= modrm_mod(0b10);
                for (uint8_t i = 0; i < 4; i++) {
                    disp_bytes[i]  = rm_loc.disp_bytes[i];
                }
            } else {
                return (asm_result) {
                    .type = Err,
                    .error_message = mv_string("Bad displacement size: not 0, 1 or 4"),
                };
>>>>>>> a73675c0
            }
            if ((0b111 & rm_loc.reg) == RSP)  {
                // Using RSP - necessary to use SIB byte
                modrm_byte |= modrm_rm(RSP);
            
                use_sib_byte = true;
                sib_byte |= sib_ss(0b00);
                sib_byte |= sib_index(0b100);
                sib_byte |= sib_base(RSP);
                rex_byte |= rex_sb_ext((rm_loc.reg & 0b1000) >> 3);

            } else if (((0b111 & rm_loc.reg) == RBP)) {
                // As usual...
                modrm_byte |= modrm_rm(RBP);
                rex_byte |= rex_rm_ext((rm_loc.reg & 0b1000) >> 3);

                // If there is no displacement, update to 8-bit displacement of 0
                if (rm_loc.disp_sz == 0)  {
                    modrm_byte |= modrm_mod(0b01);
                    num_disp_bytes = 1;
                    disp_bytes[0] = 0;
                }

            } else {
                // Simple encoding
                modrm_byte |= modrm_rm(rm_loc.reg);
                rex_byte |= rex_rm_ext((rm_loc.reg & 0b1000) >> 3); 
            }
        case Immediate:
            // ??: proably error
            break;
        }

        // Step 4: Reg encoding
        // Store the Reg location
        if (reg_loc.type == Register) {
            rex_byte |= rex_reg_ext((reg_loc.reg & 0b1000) >> 3); 
            modrm_byte |= modrm_reg(reg_loc.reg & 0b111);
        }
    } else {
        if (be.order == OI)  {
            opcode_byte |= (dest.reg & 0b111);
            rex_byte |= rex_reg_ext((dest.reg & 0b1000) >> 3);
        } else {
            return (asm_result) {
                .type = Err,
                .error_message = mv_string("Unrecognized binary op operand order encoding"),
            };
        }
    }

    // 

    // Step 5: write bytes
    asm_result out;
    out.type = Ok;

    allocator a = assembler->allocator;
    u8_array* instructions = &assembler->instructions;
    if (be.use_rex_byte)
        push_u8(rex_byte, instructions, a);

    // opcode
    push_u8(opcode_byte, instructions, a);

    if (be.use_modrm_byte)
        push_u8(modrm_byte, instructions, a);

    if (use_sib_byte)
        push_u8(sib_byte, instructions, a);
    
    for (uint8_t i = 0; i < num_disp_bytes; i++)
        push_u8(disp_bytes[i], &assembler->instructions, a);

    if (be.num_immediate_bytes != 0)
        out.backlink = instructions->len;
    for (uint8_t i = 0; i < be.num_immediate_bytes; i++)
        push_u8(src.immediate_bytes[i], &assembler->instructions, a);

    return out;
}

void modrm_reg_rm_rex(uint8_t* modrm_byte, uint8_t* rex_byte,regname reg) {
    if (reg & 010) set_bit(rex_byte, 2);
    *modrm_byte |= reg & 0b111;
}


// Old-style instruction encoding
// 

// Return: the ModR/M byte for a single register src/dest
uint8_t modrm_reg_old(regname r2) {
    return 0b11010000 | (r2 & 0b111); 
}

uint8_t modrm_mem(location mem) {
    return 0b01110000 + (mem.reg & 0b111); 
}

asm_result build_unary_op(assembler* assembler, unary_op op, location loc, allocator err_allocator) {
    allocator a = assembler->allocator;
    asm_result out;
    out.type = Ok;
    bool use_rex_byte = false;
    uint8_t rex_byte = 0b01000000;

    bool use_prefix_byte = false;
    uint8_t prefix_byte;

    bool use_mod_rm_byte = false;
    uint8_t mod_rm_byte = 0;

    uint8_t num_immediate_bytes = 0;
    uint8_t immediate_bytes[4];
     
    if (loc.type == Register && (loc.reg & 0b1000)) {
        use_prefix_byte = true;
        prefix_byte = 0x41;
    }

    uint8_t opcode;
    switch (op) {
    case Call:
        switch (loc.type) {
        case Register:
            opcode = 0xff;
            use_mod_rm_byte = true;
            mod_rm_byte = modrm_reg_old(loc.reg);
            break;
        default:
            out.type = Err;
            out.error_message = mk_string("Push for non register locations not implemented", err_allocator);
        }
        break;
    case Pop:
        switch (loc.type) {
        case Register:
            opcode = 0x58 + (loc.reg & 0b111);
            break;
        default:
            out.type = Err;
            out.error_message = mk_string("Pop for non register locations not implemented", err_allocator);
            break;
        }
        break;
    case Push:
        switch (loc.type) {
        case Register:
            opcode = 0x50 + (loc.reg & 0b111);
            break;
        case Deref:
            // use r/m encoding: ff /6 Modr/m(r)
            opcode = 0xff;
            use_mod_rm_byte = true;
            mod_rm_byte = modrm_mem(loc);
            num_immediate_bytes = 1;
            immediate_bytes[0] = loc.disp_8;
            break;
        case Immediate: {
            // TODO: optionally shrink immediate
            uint8_t* bytes = (uint8_t*) &loc.immediate_32;
            if (loc.immediate_32 <= 256) {
                opcode = 0x6A;
                num_immediate_bytes = 1;
            } else if (loc.immediate_32 <= 256 * 256) {
                opcode = 0x68;
                num_immediate_bytes = 2;
            } else {
                opcode = 0x68;
                num_immediate_bytes = 4;
            }
            for (uint8_t i = 0; i < num_immediate_bytes; i++) {
                immediate_bytes[i] = bytes[i];
            }
            break;
        }
        default:
            out.type = Err;
            out.error_message = mk_string("Push for register dereference not implemented", err_allocator);
        }
        break;
        // conditional jumps
    case JE:
        opcode = 0x74;
        if (loc.type != Immediate && loc.sz != sz_8) {
            out.type = Err;
            out.error_message = mk_string("JE requires 8-bit immediate", err_allocator);
        }
        num_immediate_bytes = 1;
        immediate_bytes[0] = loc.immediate_8;
        break;
    case JNE:
        opcode = 0x75;
        if (loc.type != Immediate && loc.sz != sz_8) {
            out.type = Err;
            out.error_message = mk_string("JNE requires 8-bit immediate", err_allocator);
        }
        num_immediate_bytes = 1;
        immediate_bytes[0] = loc.immediate_8;
        break;

    case JMP:
        opcode = 0xEB;
        switch (loc.type) {
        case Immediate:
            num_immediate_bytes = 1;
            immediate_bytes[0] = loc.immediate_8;
            break;
        default:

            out.type = Err;
            out.error_message = mk_string("JMP requires 8-bit immediate", err_allocator);
            return out;
        }
        break;

    case SetE:
        //use_rex_byte = true;
        use_prefix_byte = true;
        use_mod_rm_byte = true;

        mod_rm_byte |= 0b11000000;
        prefix_byte = 0x0f;
        opcode = 0x94;
        switch (loc.type) {
        case Register:
            modrm_reg_rm_rex(&mod_rm_byte, &rex_byte, loc.reg);
            break;
        default:

            out.type = Err;
            out.error_message = mk_string("SetE requires a register argument", err_allocator);
            return out;
        }
        break;
    case SetL:
        //use_rex_byte = true;
        use_prefix_byte = true;
        use_mod_rm_byte = true;

        mod_rm_byte |= 0b11000000;
        prefix_byte = 0x0f;
        opcode = 0x9C;
        switch (loc.type) {
        case Register:
            modrm_reg_rm_rex(&mod_rm_byte, &rex_byte, loc.reg);
            break;
        default:

            out.type = Err;
            out.error_message = mk_string("SetE requires a register argument", err_allocator);
            return out;
        }
        break;
    case SetG:
        //use_rex_byte = true;
        use_prefix_byte = true;
        use_mod_rm_byte = true;

        mod_rm_byte |= 0b11000000;
        prefix_byte = 0x0f;
        opcode = 0x9F;
        switch (loc.type) {
        case Register:
            modrm_reg_rm_rex(&mod_rm_byte, &rex_byte, loc.reg);
            break;
        default:

            out.type = Err;
            out.error_message = mk_string("SetE requires a register argument", err_allocator);
            return out;
        }
        break;
    }
    if (out.type == Err) return out;

    u8_array* instructions = &assembler->instructions;
    if (use_rex_byte) {
        push_u8(rex_byte, instructions, a);
    }
    if (use_prefix_byte) {
        push_u8(prefix_byte, instructions, a);
    }
    push_u8(opcode, instructions, a);
    if (use_mod_rm_byte) {
        push_u8(mod_rm_byte,instructions, a);
    }
    if (num_immediate_bytes != 0)
        out.backlink = instructions->len;
    for (uint8_t i = 0; i < num_immediate_bytes; i++) {
        push_u8(immediate_bytes[i], instructions, a);
    }
    return out;
}

asm_result build_nullary_op(assembler* assembler, nullary_op op, allocator err_allocator) {
    allocator a = assembler->allocator;
    asm_result out;
    out.type = Ok;

    uint8_t opcode;
    switch (op) {
    case Ret:
        opcode = 0xC3;
        break;
    }
    u8_array* instructions = &assembler->instructions;
    push_u8(opcode, instructions, a);
    return out;
}


void asm_init() {
    build_binary_table();
    build_binary_opcode_table();
}<|MERGE_RESOLUTION|>--- conflicted
+++ resolved
@@ -129,78 +129,9 @@
     return out;
 }
 
-<<<<<<< HEAD
-
-string nullary_op_name(nullary_op op) {
-    switch (op) {
-    case Ret:
-        return mv_string("Ret");
-    default: 
-        return mv_string("unknown-nullary-op");
-    }
-}
-
-string unary_op_name(unary_op op) {
-    switch (op) {
-    case Call:
-        return mv_string("Call");
-    case Push:
-        return mv_string("Push");
-    case Pop: 
-        return mv_string("Pop");
-    case JE:
-        return mv_string("JE");
-    case JNE:
-        return mv_string("JNE");
-    case JMP:
-        return mv_string("JMP");
-    case SetE:
-        return mv_string("SetE");
-    case SetL:
-        return mv_string("SetL");
-    case SetG:
-        return mv_string("SetG");
-    default: 
-        return mv_string("unknown-unary-op");
-    }
-}
-
-string binary_op_name(binary_op op) {
-    switch (op) {
-    case Add:
-        return mv_string("Add");
-    case Sub:
-        return mv_string("Sub");
-    case Cmp:
-        return mv_string("Cmp");
-    case And:
-        return mv_string("And");
-    case Or:
-        return mv_string("Or");
-    case LShift:
-        return mv_string("LShift");
-    case RShift:
-        return mv_string("RShift");
-    case Mov:
-        return mv_string("Mov");
-    default: 
-        return mv_string("unknown-binary-op");
-    }
-}
-
-//------------------------------------------------------------------------------
-// Assembly utilities/implementation
-//------------------------------------------------------------------------------
-
-// Return: the ModR/M byte for a single register src/dest
-uint8_t modrm_reg(regname r2) {
-    return 0b11010000 | (r2 & 0b111); 
-}
-=======
 /* Encoding relevant to binary operations:
  * • ModRm byte:  
  */
->>>>>>> a73675c0
 
 typedef enum enc_order {
     RM,
@@ -521,43 +452,11 @@
         }
     }
 
-<<<<<<< HEAD
-                num_immediate_bytes = 4;
-                uint8_t* bytes = (uint8_t*) &src.immediate_32;
-                for (uint8_t i = 0; i < num_immediate_bytes; i++) {
-                    immediate_bytes[i] = bytes[i];
-                }
-                break;
-            }
-            case Sub: {
-                // TODO: opcode + rd(w)
-                // TODO: + rd io
-                opcode = 0x81;
-
-                set_bit(&rex_byte, 3); // Set REX.W
-                use_mod_rm_byte = true;
-                mod_rm_byte = modrm_reg_imm(dest.reg);  // /0 id
-
-                num_immediate_bytes = 4;
-                uint8_t* bytes = (uint8_t*) &src.immediate_32;
-                for (uint8_t i = 0; i < num_immediate_bytes; i++) {
-                    immediate_bytes[i] = bytes[i];
-                }
-                break;
-            }
-            case Mov: {
-                // TODO: opcode + rd(w)
-                // TODO: + rd io
-                opcode = 0x81;
-                set_bit(&rex_byte, 3); // Set REX.W
-                reg_in_opcode(dest.reg, &opcode, &rex_byte);
-=======
     // Step 2: Determine Operand Encoding type
     // Store the r/m op
     if (be.use_modrm_byte) {
         location rm_loc; 
         location reg_loc;
->>>>>>> a73675c0
 
         if (be.order == MR || be.order == MI) {
             rm_loc = dest;
@@ -582,18 +481,11 @@
             modrm_byte |= modrm_rm(rm_loc.reg);
             rex_byte |= rex_rm_ext((rm_loc.reg & 0b1000) >> 3); 
             break;
+            
         case Deref:
             if (rm_loc.disp_sz == 0)  {
                 modrm_byte |= modrm_mod(0b00);
             }
-<<<<<<< HEAD
-            default: {
-                out.type = Err;
-                out.error_message = string_cat(mv_string("This operand does not support 32-bit immediates: "),
-                                               binary_op_name(op),
-                                               err_allocator);
-            }
-=======
             else if (rm_loc.disp_sz == 1)  {
                 modrm_byte |= modrm_mod(0b01);
                 num_disp_bytes = 1;
@@ -609,7 +501,6 @@
                     .type = Err,
                     .error_message = mv_string("Bad displacement size: not 0, 1 or 4"),
                 };
->>>>>>> a73675c0
             }
             if ((0b111 & rm_loc.reg) == RSP)  {
                 // Using RSP - necessary to use SIB byte
