#include "platform/signals.h"
#include "pico/stdlib/abs/submodules.h"

#include "pico/stdlib/helpers.h"

void add_numeric_module(Module *data, Package* base, Allocator *a) {
    Imports imports = (Imports) {
        .clauses = mk_import_clause_array(4, a),
    };
    add_import_all(&imports.clauses, a, 1, "core");
    add_import_all(&imports.clauses, a, 1, "num");
    /* add_import_all(&imports.clauses, a, 1, "extra"); */
    /* add_import_all(&imports.clauses, a, 1, "meta"); */

    Exports exports = (Exports) {
        .export_all = true,
        .clauses = mk_export_clause_array(0, a),
    };
    ModuleHeader header = (ModuleHeader) {
        .name = string_to_symbol(mv_string("numeric")),
        .imports = imports,
        .exports = exports,
    };
    Module* module = mk_module(header, base, NULL, a);
    delete_module_header(header);

    PiErrorPoint pi_point;
    if (catch_error(pi_point)) {
        //panic(doc_to_str(pi_point.error.message, 120, a));
<<<<<<< HEAD
        panic(mv_string("pico error in numeric.c"));
=======
        panic(mv_string("pico error in abs/numeric.c"));
>>>>>>> e924e74c
    }

    ErrorPoint point;
    if (catch_error(point)) {
        panic(point.error_message);
    }

    const char* num_trait = 
        "(def Num Trait [A]"
        "  [.zero A]"
        "  [.one A]"
        "  [.+ Proc [A A] A]"
        "  [.- Proc [A A] A]"
        "  [.* Proc [A A] A]"
        "  [./ Proc [A A] A])\n";
    compile_toplevel(num_trait, module, &point, &pi_point, a);

    const char* add_fn = 
        "(def + all [A] proc {(n (Num A))} [(x A) (y A)] n.+ x y)";
    compile_toplevel(add_fn, module, &point, &pi_point, a);

    const char* sub_fn = 
        "(def - all [A] proc {(n (Num A))} [(x A) (y A)] n.- x y)";
    compile_toplevel(sub_fn, module, &point, &pi_point, a);

    const char* mul_fn = 
        "(def * all [A] proc {(n (Num A))} [(x A) (y A)] n.* x y)";
    compile_toplevel(mul_fn, module, &point, &pi_point, a);

    const char* div_fn = 
        "(def / all [A] proc {(n (Num A))} [(x A) (y A)] n./ x y)";
    compile_toplevel(div_fn, module, &point, &pi_point, a);

    const char* num_i64_trait = 
        "(def i64-num instance (Num I64)"
        "  [.zero 0]"
        "  [.one 1]"
        "  [.+ i64.+]"
        "  [.- i64.-]"
        "  [.* i64.*]"
        "  [./ i64./])\n";
    compile_toplevel(num_i64_trait, module, &point, &pi_point, a);

    const char* num_u64_trait = 
        "(def u64-num instance (Num U64)"
        "  [.zero 0]"
        "  [.one 1]"
        "  [.+ u64.+]"
        "  [.- u64.-]"
        "  [.* u64.*]"
        "  [./ u64./])\n";
    compile_toplevel(num_u64_trait, module, &point, &pi_point, a);

    const char* num_i32_trait = 
        "(def i32-num instance (Num I32)"
        "  [.zero 0]"
        "  [.one 1]"
        "  [.+ i32.+]"
        "  [.- i32.-]"
        "  [.* i32.*]"
        "  [./ i32./])\n";
    compile_toplevel(num_i32_trait, module, &point, &pi_point, a);

    const char* num_u32_trait = 
        "(def u32-num instance (Num U32)"
        "  [.zero 0]"
        "  [.one 1]"
        "  [.+ u32.+]"
        "  [.- u32.-]"
        "  [.* u32.*]"
        "  [./ u32./])\n";
    compile_toplevel(num_u32_trait, module, &point, &pi_point, a);

    const char* num_i16_trait = 
        "(def i16-num instance (Num I16)"
        "  [.zero 0]"
        "  [.one 1]"
        "  [.+ i16.+]"
        "  [.- i16.-]"
        "  [.* i16.*]"
        "  [./ i16./])\n";
    compile_toplevel(num_i16_trait, module, &point, &pi_point, a);

    const char* num_u16_trait = 
        "(def u16-num instance (Num U16)"
        "  [.zero 0]"
        "  [.one 1]"
        "  [.+ u16.+]"
        "  [.- u16.-]"
        "  [.* u16.*]"
        "  [./ u16./])\n";
    compile_toplevel(num_u16_trait, module, &point, &pi_point, a);

    const char* num_i8_trait = 
        "(def i8-num instance (Num I8)"
        "  [.zero 0]"
        "  [.one 1]"
        "  [.+ i8.+]"
        "  [.- i8.-]"
        "  [.* i8.*]"
        "  [./ i8./])\n";
    compile_toplevel(num_i8_trait, module, &point, &pi_point, a);

    const char* num_u8_trait = 
        "(def u8-num instance (Num U8)"
        "  [.zero 0]"
        "  [.one 1]"
        "  [.+ u8.+]"
        "  [.- u8.-]"
        "  [.* u8.*]"
        "  [./ u8./])\n";
    compile_toplevel(num_u8_trait, module, &point, &pi_point, a);

    const char* num_f64_trait =
        "(def f64-num instance (Num F64)"
        "  [.zero 0.0]"
        "  [.one 1.0]"
        "  [.+ f64.+]"
        "  [.- f64.-]"
        "  [.* f64.*]"
        "  [./ f64./])\n";
    compile_toplevel(num_f64_trait, module, &point, &pi_point, a);

    const char* num_f32_trait =
        "(def f32-num instance (Num F32)"
        "  [.zero 0.0]"
        "  [.one 1.0]"
        "  [.+ f32.+]"
        "  [.- f32.-]"
        "  [.* f32.*]"
        "  [./ f32./])\n";
    compile_toplevel(num_f32_trait, module, &point, &pi_point, a);

    Result r = add_module_def(data, string_to_symbol(mv_string("numeric")), module);
    if (r.type == Err) panic(r.error_message);
}<|MERGE_RESOLUTION|>--- conflicted
+++ resolved
@@ -27,11 +27,7 @@
     PiErrorPoint pi_point;
     if (catch_error(pi_point)) {
         //panic(doc_to_str(pi_point.error.message, 120, a));
-<<<<<<< HEAD
-        panic(mv_string("pico error in numeric.c"));
-=======
         panic(mv_string("pico error in abs/numeric.c"));
->>>>>>> e924e74c
     }
 
     ErrorPoint point;
